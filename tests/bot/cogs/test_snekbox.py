import asyncio
import unittest
from unittest.mock import AsyncMock, MagicMock, Mock, call, create_autospec, patch

from discord.ext import commands

from bot import constants
from bot.cogs import snekbox
from bot.cogs.snekbox import Snekbox
from tests.helpers import MockBot, MockContext, MockMessage, MockReaction, MockUser


class SnekboxTests(unittest.IsolatedAsyncioTestCase):
    def setUp(self):
        """Add mocked bot and cog to the instance."""
        self.bot = MockBot()
        self.cog = Snekbox(bot=self.bot)

    async def test_post_eval(self):
        """Post the eval code to the URLs.snekbox_eval_api endpoint."""
        resp = MagicMock()
        resp.json = AsyncMock(return_value="return")

        context_manager = MagicMock()
        context_manager.__aenter__.return_value = resp
        self.bot.http_session.post.return_value = context_manager

        self.assertEqual(await self.cog.post_eval("import random"), "return")
        self.bot.http_session.post.assert_called_with(
            constants.URLs.snekbox_eval_api,
            json={"input": "import random"},
            raise_for_status=True
        )
        resp.json.assert_awaited_once()

    async def test_upload_output_reject_too_long(self):
        """Reject output longer than MAX_PASTE_LEN."""
        result = await self.cog.upload_output("-" * (snekbox.MAX_PASTE_LEN + 1))
        self.assertEqual(result, "too long to upload")

    @patch("bot.cogs.snekbox.send_to_paste_service")
    async def test_upload_output(self, mock_paste_util):
        """Upload the eval output to the URLs.paste_service.format(key="documents") endpoint."""
<<<<<<< HEAD
        await self.cog.upload_output("Test output.")
        mock_paste_util.assert_called_once_with(
            self.bot.http_session, "Test output.", extension="txt"
        )

=======
        key = "MarkDiamond"
        resp = MagicMock()
        resp.json = AsyncMock(return_value={"key": key})

        context_manager = MagicMock()
        context_manager.__aenter__.return_value = resp
        self.bot.http_session.post.return_value = context_manager

        self.assertEqual(
            await self.cog.upload_output("My awesome output"),
            constants.URLs.paste_service.format(key=key)
        )
        self.bot.http_session.post.assert_called_with(
            constants.URLs.paste_service.format(key="documents"),
            data="My awesome output",
            raise_for_status=True
        )

    async def test_upload_output_gracefully_fallback_if_exception_during_request(self):
        """Output upload gracefully fallback if the upload fail."""
        resp = MagicMock()
        resp.json = AsyncMock(side_effect=Exception)

        context_manager = MagicMock()
        context_manager.__aenter__.return_value = resp
        self.bot.http_session.post.return_value = context_manager

        log = logging.getLogger("bot.cogs.snekbox")
        with self.assertLogs(logger=log, level='ERROR'):
            await self.cog.upload_output('My awesome output!')

    async def test_upload_output_gracefully_fallback_if_no_key_in_response(self):
        """Output upload gracefully fallback if there is no key entry in the response body."""
        self.assertEqual((await self.cog.upload_output('My awesome output!')), None)

>>>>>>> 959d7c7f
    def test_prepare_input(self):
        cases = (
            ('print("Hello world!")', 'print("Hello world!")', 'non-formatted'),
            ('`print("Hello world!")`', 'print("Hello world!")', 'one line code block'),
            ('```\nprint("Hello world!")```', 'print("Hello world!")', 'multiline code block'),
            ('```py\nprint("Hello world!")```', 'print("Hello world!")', 'multiline python code block'),
        )
        for case, expected, testname in cases:
            with self.subTest(msg=f'Extract code from {testname}.'):
                self.assertEqual(self.cog.prepare_input(case), expected)

    def test_get_results_message(self):
        """Return error and message according to the eval result."""
        cases = (
            ('ERROR', None, ('Your eval job has failed', 'ERROR')),
            ('', 128 + snekbox.SIGKILL, ('Your eval job timed out or ran out of memory', '')),
            ('', 255, ('Your eval job has failed', 'A fatal NsJail error occurred'))
        )
        for stdout, returncode, expected in cases:
            with self.subTest(stdout=stdout, returncode=returncode, expected=expected):
                actual = self.cog.get_results_message({'stdout': stdout, 'returncode': returncode})
                self.assertEqual(actual, expected)

    @patch('bot.cogs.snekbox.Signals', side_effect=ValueError)
    def test_get_results_message_invalid_signal(self, mock_signals: Mock):
        self.assertEqual(
            self.cog.get_results_message({'stdout': '', 'returncode': 127}),
            ('Your eval job has completed with return code 127', '')
        )

    @patch('bot.cogs.snekbox.Signals')
    def test_get_results_message_valid_signal(self, mock_signals: Mock):
        mock_signals.return_value.name = 'SIGTEST'
        self.assertEqual(
            self.cog.get_results_message({'stdout': '', 'returncode': 127}),
            ('Your eval job has completed with return code 127 (SIGTEST)', '')
        )

    def test_get_status_emoji(self):
        """Return emoji according to the eval result."""
        cases = (
            (' ', -1, ':warning:'),
            ('Hello world!', 0, ':white_check_mark:'),
            ('Invalid beard size', -1, ':x:')
        )
        for stdout, returncode, expected in cases:
            with self.subTest(stdout=stdout, returncode=returncode, expected=expected):
                actual = self.cog.get_status_emoji({'stdout': stdout, 'returncode': returncode})
                self.assertEqual(actual, expected)

    async def test_format_output(self):
        """Test output formatting."""
        self.cog.upload_output = AsyncMock(return_value='https://testificate.com/')

        too_many_lines = (
            '001 | v\n002 | e\n003 | r\n004 | y\n005 | l\n006 | o\n'
            '007 | n\n008 | g\n009 | b\n010 | e\n011 | a\n... (truncated - too many lines)'
        )
        too_long_too_many_lines = (
            "\n".join(
                f"{i:03d} | {line}" for i, line in enumerate(['verylongbeard' * 10] * 15, 1)
            )[:1000] + "\n... (truncated - too long, too many lines)"
        )

        cases = (
            ('', ('[No output]', None), 'No output'),
            ('My awesome output', ('My awesome output', None), 'One line output'),
            ('<@', ("<@\u200B", None), r'Convert <@ to <@\u200B'),
            ('<!@', ("<!@\u200B", None), r'Convert <!@ to <!@\u200B'),
            (
                '\u202E\u202E\u202E',
                ('Code block escape attempt detected; will not output result', None),
                'Detect RIGHT-TO-LEFT OVERRIDE'
            ),
            (
                '\u200B\u200B\u200B',
                ('Code block escape attempt detected; will not output result', None),
                'Detect ZERO WIDTH SPACE'
            ),
            ('long\nbeard', ('001 | long\n002 | beard', None), 'Two line output'),
            (
                'v\ne\nr\ny\nl\no\nn\ng\nb\ne\na\nr\nd',
                (too_many_lines, 'https://testificate.com/'),
                '12 lines output'
            ),
            (
                'verylongbeard' * 100,
                ('verylongbeard' * 76 + 'verylongbear\n... (truncated - too long)', 'https://testificate.com/'),
                '1300 characters output'
            ),
            (
                ('verylongbeard' * 10 + '\n') * 15,
                (too_long_too_many_lines, 'https://testificate.com/'),
                '15 lines, 1965 characters output'
            ),
        )
        for case, expected, testname in cases:
            with self.subTest(msg=testname, case=case, expected=expected):
                self.assertEqual(await self.cog.format_output(case), expected)

    async def test_eval_command_evaluate_once(self):
        """Test the eval command procedure."""
        ctx = MockContext()
        response = MockMessage()
        self.cog.prepare_input = MagicMock(return_value='MyAwesomeFormattedCode')
        self.cog.send_eval = AsyncMock(return_value=response)
        self.cog.continue_eval = AsyncMock(return_value=None)

        await self.cog.eval_command.callback(self.cog, ctx=ctx, code='MyAwesomeCode')
        self.cog.prepare_input.assert_called_once_with('MyAwesomeCode')
        self.cog.send_eval.assert_called_once_with(ctx, 'MyAwesomeFormattedCode')
        self.cog.continue_eval.assert_called_once_with(ctx, response)

    async def test_eval_command_evaluate_twice(self):
        """Test the eval and re-eval command procedure."""
        ctx = MockContext()
        response = MockMessage()
        self.cog.prepare_input = MagicMock(return_value='MyAwesomeFormattedCode')
        self.cog.send_eval = AsyncMock(return_value=response)
        self.cog.continue_eval = AsyncMock()
        self.cog.continue_eval.side_effect = ('MyAwesomeCode-2', None)

        await self.cog.eval_command.callback(self.cog, ctx=ctx, code='MyAwesomeCode')
        self.cog.prepare_input.has_calls(call('MyAwesomeCode'), call('MyAwesomeCode-2'))
        self.cog.send_eval.assert_called_with(ctx, 'MyAwesomeFormattedCode')
        self.cog.continue_eval.assert_called_with(ctx, response)

    async def test_eval_command_reject_two_eval_at_the_same_time(self):
        """Test if the eval command rejects an eval if the author already have a running eval."""
        ctx = MockContext()
        ctx.author.id = 42
        ctx.author.mention = '@LemonLemonishBeard#0042'
        ctx.send = AsyncMock()
        self.cog.jobs = (42,)
        await self.cog.eval_command.callback(self.cog, ctx=ctx, code='MyAwesomeCode')
        ctx.send.assert_called_once_with(
            "@LemonLemonishBeard#0042 You've already got a job running - please wait for it to finish!"
        )

    async def test_eval_command_call_help(self):
        """Test if the eval command call the help command if no code is provided."""
        ctx = MockContext(command="sentinel")
        await self.cog.eval_command.callback(self.cog, ctx=ctx, code='')
        ctx.send_help.assert_called_once_with("sentinel")

    async def test_send_eval(self):
        """Test the send_eval function."""
        ctx = MockContext()
        ctx.message = MockMessage()
        ctx.send = AsyncMock()
        ctx.author.mention = '@LemonLemonishBeard#0042'

        self.cog.post_eval = AsyncMock(return_value={'stdout': '', 'returncode': 0})
        self.cog.get_results_message = MagicMock(return_value=('Return code 0', ''))
        self.cog.get_status_emoji = MagicMock(return_value=':yay!:')
        self.cog.format_output = AsyncMock(return_value=('[No output]', None))

        await self.cog.send_eval(ctx, 'MyAwesomeCode')
        ctx.send.assert_called_once_with(
            '@LemonLemonishBeard#0042 :yay!: Return code 0.\n\n```py\n[No output]\n```'
        )
        self.cog.post_eval.assert_called_once_with('MyAwesomeCode')
        self.cog.get_status_emoji.assert_called_once_with({'stdout': '', 'returncode': 0})
        self.cog.get_results_message.assert_called_once_with({'stdout': '', 'returncode': 0})
        self.cog.format_output.assert_called_once_with('')

    async def test_send_eval_with_paste_link(self):
        """Test the send_eval function with a too long output that generate a paste link."""
        ctx = MockContext()
        ctx.message = MockMessage()
        ctx.send = AsyncMock()
        ctx.author.mention = '@LemonLemonishBeard#0042'

        self.cog.post_eval = AsyncMock(return_value={'stdout': 'Way too long beard', 'returncode': 0})
        self.cog.get_results_message = MagicMock(return_value=('Return code 0', ''))
        self.cog.get_status_emoji = MagicMock(return_value=':yay!:')
        self.cog.format_output = AsyncMock(return_value=('Way too long beard', 'lookatmybeard.com'))

        await self.cog.send_eval(ctx, 'MyAwesomeCode')
        ctx.send.assert_called_once_with(
            '@LemonLemonishBeard#0042 :yay!: Return code 0.'
            '\n\n```py\nWay too long beard\n```\nFull output: lookatmybeard.com'
        )
        self.cog.post_eval.assert_called_once_with('MyAwesomeCode')
        self.cog.get_status_emoji.assert_called_once_with({'stdout': 'Way too long beard', 'returncode': 0})
        self.cog.get_results_message.assert_called_once_with({'stdout': 'Way too long beard', 'returncode': 0})
        self.cog.format_output.assert_called_once_with('Way too long beard')

    async def test_send_eval_with_non_zero_eval(self):
        """Test the send_eval function with a code returning a non-zero code."""
        ctx = MockContext()
        ctx.message = MockMessage()
        ctx.send = AsyncMock()
        ctx.author.mention = '@LemonLemonishBeard#0042'
        self.cog.post_eval = AsyncMock(return_value={'stdout': 'ERROR', 'returncode': 127})
        self.cog.get_results_message = MagicMock(return_value=('Return code 127', 'Beard got stuck in the eval'))
        self.cog.get_status_emoji = MagicMock(return_value=':nope!:')
        self.cog.format_output = AsyncMock()  # This function isn't called

        await self.cog.send_eval(ctx, 'MyAwesomeCode')
        ctx.send.assert_called_once_with(
            '@LemonLemonishBeard#0042 :nope!: Return code 127.\n\n```py\nBeard got stuck in the eval\n```'
        )
        self.cog.post_eval.assert_called_once_with('MyAwesomeCode')
        self.cog.get_status_emoji.assert_called_once_with({'stdout': 'ERROR', 'returncode': 127})
        self.cog.get_results_message.assert_called_once_with({'stdout': 'ERROR', 'returncode': 127})
        self.cog.format_output.assert_not_called()

    @patch("bot.cogs.snekbox.partial")
    async def test_continue_eval_does_continue(self, partial_mock):
        """Test that the continue_eval function does continue if required conditions are met."""
        ctx = MockContext(message=MockMessage(add_reaction=AsyncMock(), clear_reactions=AsyncMock()))
        response = MockMessage(delete=AsyncMock())
        new_msg = MockMessage()
        self.bot.wait_for.side_effect = ((None, new_msg), None)
        expected = "NewCode"
        self.cog.get_code = create_autospec(self.cog.get_code, spec_set=True, return_value=expected)

        actual = await self.cog.continue_eval(ctx, response)
        self.cog.get_code.assert_awaited_once_with(new_msg)
        self.assertEqual(actual, expected)
        self.bot.wait_for.assert_has_awaits(
            (
                call(
                    'message_edit',
                    check=partial_mock(snekbox.predicate_eval_message_edit, ctx),
                    timeout=snekbox.REEVAL_TIMEOUT,
                ),
                call('reaction_add', check=partial_mock(snekbox.predicate_eval_emoji_reaction, ctx), timeout=10)
            )
        )
        ctx.message.add_reaction.assert_called_once_with(snekbox.REEVAL_EMOJI)
        ctx.message.clear_reactions.assert_called_once()
        response.delete.assert_called_once()

    async def test_continue_eval_does_not_continue(self):
        ctx = MockContext(message=MockMessage(clear_reactions=AsyncMock()))
        self.bot.wait_for.side_effect = asyncio.TimeoutError

        actual = await self.cog.continue_eval(ctx, MockMessage())
        self.assertEqual(actual, None)
        ctx.message.clear_reactions.assert_called_once()

    async def test_get_code(self):
        """Should return 1st arg (or None) if eval cmd in message, otherwise return full content."""
        prefix = constants.Bot.prefix
        subtests = (
            (self.cog.eval_command, f"{prefix}{self.cog.eval_command.name} print(1)", "print(1)"),
            (self.cog.eval_command, f"{prefix}{self.cog.eval_command.name}", None),
            (MagicMock(spec=commands.Command), f"{prefix}tags get foo"),
            (None, "print(123)")
        )

        for command, content, *expected_code in subtests:
            if not expected_code:
                expected_code = content
            else:
                [expected_code] = expected_code

            with self.subTest(content=content, expected_code=expected_code):
                self.bot.get_context.reset_mock()
                self.bot.get_context.return_value = MockContext(command=command)
                message = MockMessage(content=content)

                actual_code = await self.cog.get_code(message)

                self.bot.get_context.assert_awaited_once_with(message)
                self.assertEqual(actual_code, expected_code)

    def test_predicate_eval_message_edit(self):
        """Test the predicate_eval_message_edit function."""
        msg0 = MockMessage(id=1, content='abc')
        msg1 = MockMessage(id=2, content='abcdef')
        msg2 = MockMessage(id=1, content='abcdef')

        cases = (
            (msg0, msg0, False, 'same ID, same content'),
            (msg0, msg1, False, 'different ID, different content'),
            (msg0, msg2, True, 'same ID, different content')
        )
        for ctx_msg, new_msg, expected, testname in cases:
            with self.subTest(msg=f'Messages with {testname} return {expected}'):
                ctx = MockContext(message=ctx_msg)
                actual = snekbox.predicate_eval_message_edit(ctx, ctx_msg, new_msg)
                self.assertEqual(actual, expected)

    def test_predicate_eval_emoji_reaction(self):
        """Test the predicate_eval_emoji_reaction function."""
        valid_reaction = MockReaction(message=MockMessage(id=1))
        valid_reaction.__str__.return_value = snekbox.REEVAL_EMOJI
        valid_ctx = MockContext(message=MockMessage(id=1), author=MockUser(id=2))
        valid_user = MockUser(id=2)

        invalid_reaction_id = MockReaction(message=MockMessage(id=42))
        invalid_reaction_id.__str__.return_value = snekbox.REEVAL_EMOJI
        invalid_user_id = MockUser(id=42)
        invalid_reaction_str = MockReaction(message=MockMessage(id=1))
        invalid_reaction_str.__str__.return_value = ':longbeard:'

        cases = (
            (invalid_reaction_id, valid_user, False, 'invalid reaction ID'),
            (valid_reaction, invalid_user_id, False, 'invalid user ID'),
            (invalid_reaction_str, valid_user, False, 'invalid reaction __str__'),
            (valid_reaction, valid_user, True, 'matching attributes')
        )
        for reaction, user, expected, testname in cases:
            with self.subTest(msg=f'Test with {testname} and expected return {expected}'):
                actual = snekbox.predicate_eval_emoji_reaction(valid_ctx, reaction, user)
                self.assertEqual(actual, expected)


class SnekboxSetupTests(unittest.TestCase):
    """Tests setup of the `Snekbox` cog."""

    def test_setup(self):
        """Setup of the extension should call add_cog."""
        bot = MockBot()
        snekbox.setup(bot)
        bot.add_cog.assert_called_once()<|MERGE_RESOLUTION|>--- conflicted
+++ resolved
@@ -41,49 +41,11 @@
     @patch("bot.cogs.snekbox.send_to_paste_service")
     async def test_upload_output(self, mock_paste_util):
         """Upload the eval output to the URLs.paste_service.format(key="documents") endpoint."""
-<<<<<<< HEAD
         await self.cog.upload_output("Test output.")
         mock_paste_util.assert_called_once_with(
             self.bot.http_session, "Test output.", extension="txt"
         )
 
-=======
-        key = "MarkDiamond"
-        resp = MagicMock()
-        resp.json = AsyncMock(return_value={"key": key})
-
-        context_manager = MagicMock()
-        context_manager.__aenter__.return_value = resp
-        self.bot.http_session.post.return_value = context_manager
-
-        self.assertEqual(
-            await self.cog.upload_output("My awesome output"),
-            constants.URLs.paste_service.format(key=key)
-        )
-        self.bot.http_session.post.assert_called_with(
-            constants.URLs.paste_service.format(key="documents"),
-            data="My awesome output",
-            raise_for_status=True
-        )
-
-    async def test_upload_output_gracefully_fallback_if_exception_during_request(self):
-        """Output upload gracefully fallback if the upload fail."""
-        resp = MagicMock()
-        resp.json = AsyncMock(side_effect=Exception)
-
-        context_manager = MagicMock()
-        context_manager.__aenter__.return_value = resp
-        self.bot.http_session.post.return_value = context_manager
-
-        log = logging.getLogger("bot.cogs.snekbox")
-        with self.assertLogs(logger=log, level='ERROR'):
-            await self.cog.upload_output('My awesome output!')
-
-    async def test_upload_output_gracefully_fallback_if_no_key_in_response(self):
-        """Output upload gracefully fallback if there is no key entry in the response body."""
-        self.assertEqual((await self.cog.upload_output('My awesome output!')), None)
-
->>>>>>> 959d7c7f
     def test_prepare_input(self):
         cases = (
             ('print("Hello world!")', 'print("Hello world!")', 'non-formatted'),
